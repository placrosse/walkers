--- conflicted
+++ resolved
@@ -4,11 +4,8 @@
 
 ## Unreleased
 
-<<<<<<< HEAD
-* Fix zoom not following cursor if the map wasn't moved
-=======
+* Fixed zoom not following cursor if the map wasn't moved.
 * Fixed spurious "Error from IO runtime" at shutdown.
->>>>>>> 09a6d109
 
 ## 0.29.0
 
